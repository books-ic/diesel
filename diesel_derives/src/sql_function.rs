use proc_macro2::*;
use quote::ToTokens;
use syn::parse::{self, Parse, ParseStream};
use syn::punctuated::Punctuated;

use meta::*;
use util::*;

// Extremely curious why this triggers on a nearly branchless function
#[allow(clippy::cognitive_complexity)]
pub(crate) fn expand(input: SqlFunctionDecl) -> Result<TokenStream, Diagnostic> {
    let SqlFunctionDecl {
        mut attributes,
        fn_token,
        fn_name,
        mut generics,
        args,
        return_type,
    } = input;

    let sql_name = MetaItem::with_name(&attributes, "sql_name")
        .map(|m| m.str_value())
        .unwrap_or_else(|| Ok(fn_name.to_string()))?;
    let is_aggregate = MetaItem::with_name(&attributes, "aggregate").is_some();

    attributes.retain(|attr| {
        attr.parse_meta()
            .map(|m| !m.path().is_ident("sql_name") && !m.path().is_ident("aggregate"))
            .unwrap_or(true)
    });

    let args = &args;
    let (ref arg_name, ref arg_type): (Vec<_>, Vec<_>) = args
        .iter()
        .map(|StrictFnArg { name, ty, .. }| (name, ty))
        .unzip();
    let arg_struct_assign = args.iter().map(
        |StrictFnArg {
             name, colon_token, ..
         }| {
            let name2 = name.clone();
            quote!(#name #colon_token #name2.as_expression())
        },
    );

    let type_args = &generics
        .type_params()
        .map(|type_param| type_param.ident.clone())
        .collect::<Vec<_>>();

    for StrictFnArg { name, .. } in args {
        generics.params.push(parse_quote!(#name));
    }

    let (impl_generics, ty_generics, where_clause) = generics.split_for_impl();
    // Even if we force an empty where clause, it still won't print the where
    // token with no bounds.
    let where_clause = where_clause
        .map(|w| quote!(#w))
        .unwrap_or_else(|| quote!(where));

    let mut generics_with_internal = generics.clone();
    generics_with_internal
        .params
        .push(parse_quote!(__DieselInternal));
    let (impl_generics_internal, _, _) = generics_with_internal.split_for_impl();

    let args_iter = args.iter();
    let mut tokens = quote! {
        use diesel::{self, QueryResult};
        use diesel::expression::{AsExpression, Expression, SelectableExpression, AppearsOnTable, ValidGrouping};
        use diesel::query_builder::{QueryFragment, AstPass};
        use diesel::sql_types::*;
        use super::*;

        #[derive(Debug, Clone, Copy, diesel::query_builder::QueryId, diesel::sql_types::DieselNumericOps)]
        pub struct #fn_name #ty_generics {
            #(pub(in super) #args_iter,)*
            #(pub(in super) #type_args: ::std::marker::PhantomData<#type_args>,)*
        }

        pub type HelperType #ty_generics = #fn_name <
            #(#type_args,)*
            #(<#arg_name as AsExpression<#arg_type>>::Expression,)*
        >;

        impl #impl_generics Expression for #fn_name #ty_generics
        #where_clause
            (#(#arg_name),*): Expression,
        {
            type SqlType = #return_type;
        }

        // __DieselInternal is what we call QS normally
        impl #impl_generics_internal SelectableExpression<__DieselInternal>
            for #fn_name #ty_generics
        #where_clause
            #(#arg_name: SelectableExpression<__DieselInternal>,)*
            Self: AppearsOnTable<__DieselInternal>,
        {
        }

        // __DieselInternal is what we call QS normally
        impl #impl_generics_internal AppearsOnTable<__DieselInternal>
            for #fn_name #ty_generics
        #where_clause
            #(#arg_name: AppearsOnTable<__DieselInternal>,)*
            Self: Expression,
        {
        }

        // __DieselInternal is what we call DB normally
        impl #impl_generics_internal QueryFragment<__DieselInternal>
            for #fn_name #ty_generics
        where
            __DieselInternal: diesel::backend::Backend,
            for<'a> (#(&'a #arg_name),*): QueryFragment<__DieselInternal>,
        {
            fn walk_ast(&self, mut out: AstPass<__DieselInternal>) -> QueryResult<()> {
                out.push_sql(concat!(#sql_name, "("));
                (#(&self.#arg_name,)*).walk_ast(out.reborrow())?;
                out.push_sql(")");
                Ok(())
            }
        }
    };

    if is_aggregate {
<<<<<<< HEAD
        if cfg!(feature = "sqlite") && type_args.is_empty() {
            tokens = quote! {
                #tokens

                use diesel::sqlite::{Sqlite, SqliteConnection};
                use diesel::serialize::ToSql;
                use diesel::deserialize::Queryable;
                use diesel::sqlite::SqliteAggregateFunction;
                use diesel::sql_types::IntoNullable;
            };

            if arg_name.len() > 1 {
                tokens = quote! {
                    #tokens

                    #[allow(dead_code)]
                    pub fn register_impl<A, #(#arg_name,)*>(
                        conn: &SqliteConnection
                    ) -> QueryResult<()>
                        where
                        A: SqliteAggregateFunction<(#(#arg_name,)*)> + Send + 'static,
                        A::Output: ToSql<#return_type, Sqlite>,
                        #return_type: IntoNullable<Nullable = #return_type>,
                        (#(#arg_name,)*): Queryable<(#(#arg_type,)*), Sqlite>,
                    {
                        conn.register_aggregate_function::<(#(#arg_type,)*), #return_type, _, _, A>(#sql_name)
                    }
                };
            } else if arg_name.len() == 1 {
                let arg_name = arg_name[0];
                let arg_type = arg_type[0];

                tokens = quote! {
                    #tokens

                    #[allow(dead_code)]
                    pub fn register_impl<A, #arg_name>(
                        conn: &SqliteConnection
                    ) -> QueryResult<()>
                        where
                        A: SqliteAggregateFunction<#arg_name> + Send + 'static,
                        A::Output: ToSql<#return_type, Sqlite>,
                        #return_type: IntoNullable<Nullable = #return_type>,
                        #arg_name: Queryable<#arg_type, Sqlite>,
                    {
                        conn.register_aggregate_function::<#arg_type, #return_type, _, _, A>(#sql_name)
                    }
                };
            }
        }
    } else {
=======
>>>>>>> be085409
        tokens = quote! {
            #tokens

            impl #impl_generics_internal ValidGrouping<__DieselInternal>
                for #fn_name #ty_generics
            {
                type IsAggregate = diesel::expression::is_aggregate::Yes;
            }
        }
    } else {
        tokens = quote! {
            #tokens

            #[derive(ValidGrouping)]
            pub struct __Derived<#(#arg_name,)*>(#(#arg_name,)*);

            impl #impl_generics_internal ValidGrouping<__DieselInternal>
                for #fn_name #ty_generics
            where
                __Derived<#(#arg_name,)*>: ValidGrouping<__DieselInternal>,
            {
                type IsAggregate = <__Derived<#(#arg_name,)*> as ValidGrouping<__DieselInternal>>::IsAggregate;
            }
        };

        if cfg!(feature = "sqlite") && type_args.is_empty() {
            tokens = quote! {
                #tokens

                use diesel::sqlite::{Sqlite, SqliteConnection};
                use diesel::serialize::ToSql;
                use diesel::deserialize::Queryable;

                #[allow(dead_code)]
                /// Registers an implementation for this function on the given connection
                ///
                /// This function must be called for every `SqliteConnection` before
                /// this SQL function can be used on SQLite. The implementation must be
                /// deterministic (returns the same result given the same arguments). If
                /// the function is nondeterministic, call
                /// `register_nondeterministic_impl` instead.
                pub fn register_impl<F, Ret, #(#arg_name,)*>(
                    conn: &SqliteConnection,
                    f: F,
                ) -> QueryResult<()>
                where
                    F: Fn(#(#arg_name,)*) -> Ret + Send + 'static,
                    (#(#arg_name,)*): Queryable<(#(#arg_type,)*), Sqlite>,
                    Ret: ToSql<#return_type, Sqlite>,
                {
                    conn.register_sql_function::<(#(#arg_type,)*), #return_type, _, _, _>(
                        #sql_name,
                        true,
                        move |(#(#arg_name,)*)| f(#(#arg_name,)*),
                    )
                }

                #[allow(dead_code)]
                /// Registers an implementation for this function on the given connection
                ///
                /// This function must be called for every `SqliteConnection` before
                /// this SQL function can be used on SQLite.
                /// `register_nondeterministic_impl` should only be used if your
                /// function can return different results with the same arguments (e.g.
                /// `random`). If your function is deterministic, you should call
                /// `register_impl` instead.
                pub fn register_nondeterministic_impl<F, Ret, #(#arg_name,)*>(
                    conn: &SqliteConnection,
                    mut f: F,
                ) -> QueryResult<()>
                where
                    F: FnMut(#(#arg_name,)*) -> Ret + Send + 'static,
                    (#(#arg_name,)*): Queryable<(#(#arg_type,)*), Sqlite>,
                    Ret: ToSql<#return_type, Sqlite>,
                {
                    conn.register_sql_function::<(#(#arg_type,)*), #return_type, _, _, _>(
                        #sql_name,
                        false,
                        move |(#(#arg_name,)*)| f(#(#arg_name,)*),
                    )
                }
            };
        }
    }

    let args_iter = args.iter();
    tokens = quote! {
        #(#attributes)*
        #[allow(non_camel_case_types)]
        pub #fn_token #fn_name #impl_generics (#(#args_iter,)*)
            -> #fn_name::HelperType #ty_generics
        #where_clause
            #(#arg_name: ::diesel::expression::AsExpression<#arg_type>,)*
        {
            #fn_name::#fn_name {
                #(#arg_struct_assign,)*
                #(#type_args: ::std::marker::PhantomData,)*
            }
        }

        #[doc(hidden)]
        #[allow(non_camel_case_types, non_snake_case, unused_imports)]
        pub(crate) mod #fn_name {
            #tokens
        }
    };

    Ok(tokens)
}

pub(crate) struct SqlFunctionDecl {
    attributes: Vec<syn::Attribute>,
    fn_token: Token![fn],
    fn_name: syn::Ident,
    generics: syn::Generics,
    args: Punctuated<StrictFnArg, Token![,]>,
    return_type: syn::Type,
}

impl Parse for SqlFunctionDecl {
    fn parse(input: ParseStream) -> parse::Result<Self> {
        let attributes = syn::Attribute::parse_outer(input)?;
        let fn_token: Token![fn] = input.parse()?;
        let fn_name = syn::Ident::parse(input)?;
        let generics = syn::Generics::parse(input)?;
        let args;
        let _paren = parenthesized!(args in input);
        let args = args.parse_terminated::<_, Token![,]>(StrictFnArg::parse)?;
        let return_type = if Option::<Token![->]>::parse(input)?.is_some() {
            syn::Type::parse(input)?
        } else {
            parse_quote!(())
        };
        let _semi = Option::<Token![;]>::parse(input)?;

        Ok(Self {
            attributes,
            fn_token,
            fn_name,
            generics,
            args,
            return_type,
        })
    }
}

/// Essentially the same as syn::ArgCaptured, but only allowing ident patterns
struct StrictFnArg {
    name: syn::Ident,
    colon_token: Token![:],
    ty: syn::Type,
}

impl Parse for StrictFnArg {
    fn parse(input: ParseStream) -> parse::Result<Self> {
        let name = input.parse()?;
        let colon_token = input.parse()?;
        let ty = input.parse()?;
        Ok(Self {
            name,
            colon_token,
            ty,
        })
    }
}

impl ToTokens for StrictFnArg {
    fn to_tokens(&self, tokens: &mut TokenStream) {
        self.name.to_tokens(tokens);
        self.colon_token.to_tokens(tokens);
        self.name.to_tokens(tokens);
    }
}<|MERGE_RESOLUTION|>--- conflicted
+++ resolved
@@ -126,7 +126,15 @@
     };
 
     if is_aggregate {
-<<<<<<< HEAD
+        tokens = quote! {
+            #tokens
+
+            impl #impl_generics_internal ValidGrouping<__DieselInternal>
+                for #fn_name #ty_generics
+            {
+                type IsAggregate = diesel::expression::is_aggregate::Yes;
+            }
+        };
         if cfg!(feature = "sqlite") && type_args.is_empty() {
             tokens = quote! {
                 #tokens
@@ -143,6 +151,11 @@
                     #tokens
 
                     #[allow(dead_code)]
+                    /// Registers an implementation for this aggregate function on the given connection
+                    ///
+                    /// This function must be called for every `SqliteConnection` before
+                    /// this SQL function can be used on SQLite. The implementation must be
+                    /// deterministic (returns the same result given the same arguments).
                     pub fn register_impl<A, #(#arg_name,)*>(
                         conn: &SqliteConnection
                     ) -> QueryResult<()>
@@ -163,6 +176,11 @@
                     #tokens
 
                     #[allow(dead_code)]
+                    /// Registers an implementation for this aggregate function on the given connection
+                    ///
+                    /// This function must be called for every `SqliteConnection` before
+                    /// this SQL function can be used on SQLite. The implementation must be
+                    /// deterministic (returns the same result given the same arguments).
                     pub fn register_impl<A, #arg_name>(
                         conn: &SqliteConnection
                     ) -> QueryResult<()>
@@ -175,18 +193,6 @@
                         conn.register_aggregate_function::<#arg_type, #return_type, _, _, A>(#sql_name)
                     }
                 };
-            }
-        }
-    } else {
-=======
->>>>>>> be085409
-        tokens = quote! {
-            #tokens
-
-            impl #impl_generics_internal ValidGrouping<__DieselInternal>
-                for #fn_name #ty_generics
-            {
-                type IsAggregate = diesel::expression::is_aggregate::Yes;
             }
         }
     } else {
