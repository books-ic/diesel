--- conflicted
+++ resolved
@@ -119,27 +119,6 @@
    |               ^^^^^^^^^^^^^^^^^^^^^^^^^^ required by this bound in `RunQueryDsl::get_result`
 
 error[E0277]: the trait bound `f64: QueryId` is not satisfied
-<<<<<<< HEAD
-    --> tests/fail/array_expressions_must_be_same_type.rs:11:30
-     |
-11   |     select(array((1, 3f64))).get_result::<Vec<i32>>(&mut connection).unwrap();
-     |                              ^^^^^^^^^^ the trait `QueryId` is not implemented for `f64`
-     |
-     = help: the following other types implement trait `QueryId`:
-               &'a T
-               ()
-               (T0, T1)
-               (T0, T1, T2)
-               (T0, T1, T2, T3)
-               (T0, T1, T2, T3, T4)
-               (T0, T1, T2, T3, T4, T5)
-               (T0, T1, T2, T3, T4, T5, T6)
-             and 231 others
-     = note: required because of the requirements on the impl of `QueryId` for `(diesel::expression::bound::Bound<diesel::sql_types::Integer, i32>, f64)`
-     = note: 3 redundant requirements hidden
-     = note: required because of the requirements on the impl of `QueryId` for `SelectStatement<NoFromClause, diesel::query_builder::select_clause::SelectClause<diesel::pg::expression::array::ArrayLiteral<(diesel::expression::bound::Bound<diesel::sql_types::Integer, i32>, f64), diesel::sql_types::Integer>>>`
-     = note: required because of the requirements on the impl of `LoadQuery<'_, _, Vec<i32>>` for `SelectStatement<NoFromClause, diesel::query_builder::select_clause::SelectClause<diesel::pg::expression::array::ArrayLiteral<(diesel::expression::bound::Bound<diesel::sql_types::Integer, i32>, f64), diesel::sql_types::Integer>>>`
-=======
   --> tests/fail/array_expressions_must_be_same_type.rs:11:53
    |
 11 |     select(array((1, 3f64))).get_result::<Vec<i32>>(&mut connection).unwrap();
@@ -161,7 +140,6 @@
    = note: 3 redundant requirements hidden
    = note: required for `SelectStatement<NoFromClause, SelectClause<ArrayLiteral<(Bound<Integer, i32>, f64), Integer>>>` to implement `QueryId`
    = note: required for `SelectStatement<NoFromClause, SelectClause<ArrayLiteral<(Bound<Integer, i32>, f64), Integer>>>` to implement `LoadQuery<'_, _, Vec<i32>>`
->>>>>>> 8afb1bb4
 note: required by a bound in `get_result`
   --> $DIESEL/src/query_dsl/mod.rs
    |
@@ -169,27 +147,6 @@
    |               ^^^^^^^^^^^^^^^^^^^^^^^^^^ required by this bound in `RunQueryDsl::get_result`
 
 error[E0277]: the trait bound `f64: QueryFragment<Pg>` is not satisfied
-<<<<<<< HEAD
-    --> tests/fail/array_expressions_must_be_same_type.rs:11:30
-     |
-11   |     select(array((1, 3f64))).get_result::<Vec<i32>>(&mut connection).unwrap();
-     |                              ^^^^^^^^^^ the trait `QueryFragment<Pg>` is not implemented for `f64`
-     |
-     = help: the following other types implement trait `QueryFragment<DB, SP>`:
-               <&'a T as QueryFragment<DB>>
-               <() as QueryFragment<DB>>
-               <(T0, T1) as QueryFragment<__DB>>
-               <(T0, T1, T2) as QueryFragment<__DB>>
-               <(T0, T1, T2, T3) as QueryFragment<__DB>>
-               <(T0, T1, T2, T3, T4) as QueryFragment<__DB>>
-               <(T0, T1, T2, T3, T4, T5) as QueryFragment<__DB>>
-               <(T0, T1, T2, T3, T4, T5, T6) as QueryFragment<__DB>>
-             and 269 others
-     = note: required because of the requirements on the impl of `QueryFragment<Pg>` for `(diesel::expression::bound::Bound<diesel::sql_types::Integer, i32>, f64)`
-     = note: 4 redundant requirements hidden
-     = note: required because of the requirements on the impl of `QueryFragment<Pg>` for `SelectStatement<NoFromClause, diesel::query_builder::select_clause::SelectClause<diesel::pg::expression::array::ArrayLiteral<(diesel::expression::bound::Bound<diesel::sql_types::Integer, i32>, f64), diesel::sql_types::Integer>>>`
-     = note: required because of the requirements on the impl of `LoadQuery<'_, _, Vec<i32>>` for `SelectStatement<NoFromClause, diesel::query_builder::select_clause::SelectClause<diesel::pg::expression::array::ArrayLiteral<(diesel::expression::bound::Bound<diesel::sql_types::Integer, i32>, f64), diesel::sql_types::Integer>>>`
-=======
   --> tests/fail/array_expressions_must_be_same_type.rs:11:53
    |
 11 |     select(array((1, 3f64))).get_result::<Vec<i32>>(&mut connection).unwrap();
@@ -211,7 +168,6 @@
    = note: 4 redundant requirements hidden
    = note: required for `SelectStatement<NoFromClause, SelectClause<ArrayLiteral<(Bound<Integer, i32>, f64), Integer>>>` to implement `QueryFragment<Pg>`
    = note: required for `SelectStatement<NoFromClause, SelectClause<ArrayLiteral<(Bound<Integer, i32>, f64), Integer>>>` to implement `LoadQuery<'_, _, Vec<i32>>`
->>>>>>> 8afb1bb4
 note: required by a bound in `get_result`
   --> $DIESEL/src/query_dsl/mod.rs
    |
@@ -365,63 +321,7 @@
    |               ^^^^^^^^^^^^^^^^^^^^^^^^^^ required by this bound in `RunQueryDsl::get_result`
 
 error[E0277]: the trait bound `{integer}: QueryId` is not satisfied
-<<<<<<< HEAD
-    --> tests/fail/array_expressions_must_be_same_type.rs:12:30
-     |
-12   |     select(array((1, 3f64))).get_result::<Vec<f64>>(&mut connection).unwrap();
-     |                              ^^^^^^^^^^ the trait `QueryId` is not implemented for `{integer}`
-     |
-     = help: the following other types implement trait `QueryId`:
-               &'a T
-               ()
-               (T0, T1)
-               (T0, T1, T2)
-               (T0, T1, T2, T3)
-               (T0, T1, T2, T3, T4)
-               (T0, T1, T2, T3, T4, T5)
-               (T0, T1, T2, T3, T4, T5, T6)
-             and 231 others
-     = note: required because of the requirements on the impl of `QueryId` for `({integer}, diesel::expression::bound::Bound<diesel::sql_types::Double, f64>)`
-     = note: 3 redundant requirements hidden
-     = note: required because of the requirements on the impl of `QueryId` for `SelectStatement<NoFromClause, diesel::query_builder::select_clause::SelectClause<diesel::pg::expression::array::ArrayLiteral<({integer}, diesel::expression::bound::Bound<diesel::sql_types::Double, f64>), diesel::sql_types::Double>>>`
-     = note: required because of the requirements on the impl of `LoadQuery<'_, _, Vec<f64>>` for `SelectStatement<NoFromClause, diesel::query_builder::select_clause::SelectClause<diesel::pg::expression::array::ArrayLiteral<({integer}, diesel::expression::bound::Bound<diesel::sql_types::Double, f64>), diesel::sql_types::Double>>>`
-note: required by a bound in `get_result`
-    --> $DIESEL/src/query_dsl/mod.rs
-     |
-     |         Self: LoadQuery<'query, Conn, U>,
-     |               ^^^^^^^^^^^^^^^^^^^^^^^^^^ required by this bound in `get_result`
-
-error[E0277]: the trait bound `{integer}: QueryFragment<Pg>` is not satisfied
-    --> tests/fail/array_expressions_must_be_same_type.rs:12:30
-     |
-12   |     select(array((1, 3f64))).get_result::<Vec<f64>>(&mut connection).unwrap();
-     |                              ^^^^^^^^^^ the trait `QueryFragment<Pg>` is not implemented for `{integer}`
-     |
-     = help: the following other types implement trait `QueryFragment<DB, SP>`:
-               <&'a T as QueryFragment<DB>>
-               <() as QueryFragment<DB>>
-               <(T0, T1) as QueryFragment<__DB>>
-               <(T0, T1, T2) as QueryFragment<__DB>>
-               <(T0, T1, T2, T3) as QueryFragment<__DB>>
-               <(T0, T1, T2, T3, T4) as QueryFragment<__DB>>
-               <(T0, T1, T2, T3, T4, T5) as QueryFragment<__DB>>
-               <(T0, T1, T2, T3, T4, T5, T6) as QueryFragment<__DB>>
-             and 269 others
-     = note: required because of the requirements on the impl of `QueryFragment<Pg>` for `({integer}, diesel::expression::bound::Bound<diesel::sql_types::Double, f64>)`
-     = note: 4 redundant requirements hidden
-     = note: required because of the requirements on the impl of `QueryFragment<Pg>` for `SelectStatement<NoFromClause, diesel::query_builder::select_clause::SelectClause<diesel::pg::expression::array::ArrayLiteral<({integer}, diesel::expression::bound::Bound<diesel::sql_types::Double, f64>), diesel::sql_types::Double>>>`
-     = note: required because of the requirements on the impl of `LoadQuery<'_, _, Vec<f64>>` for `SelectStatement<NoFromClause, diesel::query_builder::select_clause::SelectClause<diesel::pg::expression::array::ArrayLiteral<({integer}, diesel::expression::bound::Bound<diesel::sql_types::Double, f64>), diesel::sql_types::Double>>>`
-note: required by a bound in `get_result`
-    --> $DIESEL/src/query_dsl/mod.rs
-     |
-     |         Self: LoadQuery<'query, Conn, U>,
-     |               ^^^^^^^^^^^^^^^^^^^^^^^^^^ required by this bound in `get_result`
-
-error[E0277]: the trait bound `{integer}: diesel::Expression` is not satisfied
-  --> tests/fail/array_expressions_must_be_same_type.rs:12:12
-=======
   --> tests/fail/array_expressions_must_be_same_type.rs:12:53
->>>>>>> 8afb1bb4
    |
 12 |     select(array((1, 3f64))).get_result::<Vec<f64>>(&mut connection).unwrap();
    |                              ----------             ^^^^^^^^^^^^^^^ the trait `QueryId` is not implemented for `{integer}`
